import React, { useState } from 'react';
import { useParams, Link } from 'react-router-dom';
import { Header } from '@/components/Header';
import { Footer } from '@/components/Footer';
import { Button } from '@/components/ui/button';
import { Badge } from '@/components/ui/badge';
import { Card, CardContent, CardHeader, CardTitle } from '@/components/ui/card';
import { Avatar, AvatarFallback } from '@/components/ui/avatar';
import { Calendar } from '@/components/ui/calendar';
import { Separator } from '@/components/ui/separator';
<<<<<<< HEAD
import { Star, MapPin, Shield, MessageSquare, Calendar as CalendarIcon, ArrowLeft, Camera, ShoppingBag } from 'lucide-react';
=======
import { MapPin, Shield, MessageSquare, Calendar as CalendarIcon, ArrowLeft, Camera } from 'lucide-react';
>>>>>>> ac83bc25
import { useAuth } from '@/contexts/AuthContext';
import { AuthModal } from '@/components/AuthModal';
import { useGear } from '@/hooks/useGear';
import { toast } from '@/hooks/use-toast';
import { BookingModal } from '@/components/BookingModal';

export const GearDetail: React.FC = () => {
  const { id } = useParams();
  const { user } = useAuth();
  const { data: gear, isLoading, error } = useGear(id);
  const [selectedDates, setSelectedDates] = useState<Date[]>([]);
  const [isAuthModalOpen, setIsAuthModalOpen] = useState(false);
  const [authMode, setAuthMode] = useState<'login' | 'signup'>('login');
  const [currentImageIndex, setCurrentImageIndex] = useState(0);
  const [isBookingModalOpen, setIsBookingModalOpen] = useState(false);

  if (isLoading) {
    return (
      <div className="min-h-screen bg-background">
        <Header />
        <div className="container mx-auto px-4 py-16">
          <div className="text-center">
            <p className="text-lg">Se încarcă...</p>
          </div>
        </div>
        <Footer />
      </div>
    );
  }

  if (error || !gear) {
    return (
      <div className="min-h-screen bg-background">
        <Header />
        <div className="container mx-auto px-4 py-16">
          <div className="text-center">
            <h2 className="text-2xl font-bold text-gray-800 mb-4">Echipament negăsit</h2>
            <p className="text-gray-600">Ne pare rău, echipamentul căutat nu există.</p>
            <Link to="/browse" className="text-purple-600 hover:underline mt-4 inline-block">
              Înapoi la căutare
            </Link>
          </div>
        </div>
        <Footer />
      </div>
    );
  }

  const handleRentRequest = () => {
    if (!user) {
      setIsAuthModalOpen(true);
      return;
    }

    if (selectedDates.length === 0) {
      toast({
        title: 'Selectează datele',
        description: 'Te rugăm să selectezi perioada de închiriere.',
        variant: 'destructive',
      });
      return;
    }

    // Check if user is trying to rent their own gear
    if (user.id === gear.owner_id) {
      toast({
        title: 'Nu poți închiria propriul echipament',
        description: 'Selectează alt echipament pentru închiriere.',
        variant: 'destructive',
      });
      return;
    }

    setIsBookingModalOpen(true);
  };

  const handleMessage = () => {
    if (!user) {
      setIsAuthModalOpen(true);
      return;
    }
    
    toast({
      title: 'Mesaj trimis!',
      description: 'Conversația a fost inițiată cu proprietarul.',
    });
  };

  const handleAddToCart = () => {
    if (!user) {
      setIsAuthModalOpen(true);
      return;
    }

    if (selectedDates.length === 0) {
      toast({
        title: 'Selectează datele',
        description: 'Te rugăm să selectezi perioada de închiriere.',
        variant: 'destructive',
      });
      return;
    }

    // Check if user is trying to rent their own gear
    if (user.id === gear.owner_id) {
      toast({
        title: 'Nu poți închiria propriul echipament',
        description: 'Selectează alt echipament pentru închiriere.',
        variant: 'destructive',
      });
      return;
    }

    // Add to cart
    const cartItem = {
      id: `${gear.id}-${Date.now()}`,
      gear: {
        id: gear.id,
        name: gear.name,
        price_per_day: gear.price_per_day,
        deposit_amount: gear.deposit_amount,
        images: images,
        owner: {
          id: gear.owner_id, // Use owner_id from gear instead of gear.owner.id
          full_name: gear.owner?.full_name || 'Utilizator',
          location: gear.owner?.location || 'România',
          is_verified: gear.owner?.is_verified || false
        }
      },
      selectedDates: selectedDates,
      notes: ''
    };

    const existingCart = localStorage.getItem('gearup-cart');
    const cartItems = existingCart ? JSON.parse(existingCart) : [];
    cartItems.push(cartItem);
    localStorage.setItem('gearup-cart', JSON.stringify(cartItems));

    // Dispatch custom event to update cart count in header
    window.dispatchEvent(new Event('cartUpdated'));

    toast({
      title: 'Adăugat în coș!',
      description: 'Echipamentul a fost adăugat în coșul de cumpărături.',
    });
  };

  const calculateTotal = () => {
    const pricePerDay = gear.price_per_day / 100; // Convert from cents
    return selectedDates.length * pricePerDay;
  };

  const depositAmount = gear.deposit_amount ? gear.deposit_amount / 100 : 0;
  const pricePerDay = gear.price_per_day / 100;
  
  // Parse JSON fields safely
  const images = Array.isArray(gear.images) ? gear.images : 
                 (typeof gear.images === 'string' ? JSON.parse(gear.images || '[]') : []);
  const specifications = Array.isArray(gear.specifications) ? gear.specifications : 
                        (typeof gear.specifications === 'string' ? JSON.parse(gear.specifications || '[]') : []);
  const includedItems = Array.isArray(gear.included_items) ? gear.included_items : 
                       (typeof gear.included_items === 'string' ? JSON.parse(gear.included_items || '[]') : []);

  return (
    <div className="min-h-screen bg-background">
      <Header />
      
      <div className="container mx-auto px-4 py-8">
        {/* Breadcrumb */}
        <div className="flex items-center space-x-2 mb-6">
          <Link to="/browse" className="flex items-center text-muted-foreground hover:text-foreground">
            <ArrowLeft className="h-4 w-4 mr-1" />
            Înapoi la căutare
          </Link>
        </div>

        <div className="grid grid-cols-1 lg:grid-cols-3 gap-8">
          {/* Left Column - Images & Details */}
          <div className="lg:col-span-2">
            {/* Image Gallery */}
            <div className="mb-6">
              {images.length > 0 ? (
                <>
                  <div className="relative mb-4">
                    <img
                      src={images[currentImageIndex]}
                      alt={gear.name}
                      className="w-full h-96 object-cover rounded-lg"
                    />
                    {gear.category && (
                      <Badge className="absolute top-4 left-4">{gear.category.name}</Badge>
                    )}
                  </div>
                  <div className="flex space-x-2">
                    {images.map((image: string, index: number) => (
                      <button
                        key={index}
                        onClick={() => setCurrentImageIndex(index)}
                        className={`w-20 h-20 rounded-lg overflow-hidden border-2 ${
                          index === currentImageIndex ? 'border-primary' : 'border-transparent'
                        }`}
                      >
                        <img src={image} alt="" className="w-full h-full object-cover" />
                      </button>
                    ))}
                  </div>
                </>
              ) : (
                <div className="w-full h-96 bg-gray-200 rounded-lg flex items-center justify-center">
                  <Camera className="h-16 w-16 text-gray-400" />
                </div>
              )}
            </div>

            {/* Title & Rating */}
            <div className="mb-6">
              <h1 className="text-3xl font-bold mb-2">{gear.name}</h1>
              <div className="flex items-center space-x-4">
                <div className="text-muted-foreground">
                  Fără recenzii încă
                </div>
                {gear.owner?.location && (
                  <div className="flex items-center space-x-1">
                    <MapPin className="h-4 w-4 text-muted-foreground" />
                    <span className="text-muted-foreground">{gear.owner.location}</span>
                  </div>
                )}
              </div>
            </div>

            {/* Description */}
            {gear.description && (
              <Card className="mb-6">
                <CardHeader>
                  <CardTitle>Descriere</CardTitle>
                </CardHeader>
                <CardContent>
                  <p className="text-muted-foreground leading-relaxed">{gear.description}</p>
                </CardContent>
              </Card>
            )}

            {/* Specifications */}
            {specifications.length > 0 && (
              <Card className="mb-6">
                <CardHeader>
                  <CardTitle>Specificații tehnice</CardTitle>
                </CardHeader>
                <CardContent>
                  <ul className="space-y-2">
                    {specifications.map((spec: string, index: number) => (
                      <li key={index} className="flex items-center space-x-2">
                        <Camera className="h-4 w-4 text-primary" />
                        <span>{spec}</span>
                      </li>
                    ))}
                  </ul>
                </CardContent>
              </Card>
            )}

            {/* What's Included */}
            {includedItems.length > 0 && (
              <Card>
                <CardHeader>
                  <CardTitle>Ce este inclus</CardTitle>
                </CardHeader>
                <CardContent>
                  <ul className="space-y-2">
                    {includedItems.map((item: string, index: number) => (
                      <li key={index} className="flex items-center space-x-2">
                        <span className="text-green-600">✓</span>
                        <span>{item}</span>
                      </li>
                    ))}
                  </ul>
                </CardContent>
              </Card>
            )}
          </div>

          {/* Right Column - Booking */}
          <div className="space-y-6">
            {/* Owner Info */}
            {gear.owner && (
              <Card>
                <CardContent className="p-6">
                  <div className="flex items-center space-x-3 mb-4">
                    <Avatar className="h-12 w-12">
                      <AvatarFallback>
                        {gear.owner.full_name?.split(' ').map((n: string) => n[0]).join('') || 'U'}
                      </AvatarFallback>
                    </Avatar>
                    <div>
                      <div className="flex items-center space-x-2">
                        <h3 className="font-semibold">{gear.owner.full_name || 'Utilizator'}</h3>
                        {gear.owner.is_verified && (
                          <Badge variant="secondary" className="text-xs">
                            <Shield className="h-3 w-3 mr-1" />
                            Verificat
                          </Badge>
                        )}
                      </div>
                      <div className="text-sm text-muted-foreground">
                        Fără recenzii încă
                      </div>
                      <p className="text-sm text-muted-foreground">
                        Membru din 2024
                      </p>
                    </div>
                  </div>
                  
                  <Button 
                    variant="outline" 
                    className="w-full"
                    onClick={handleMessage}
                  >
                    <MessageSquare className="h-4 w-4 mr-2" />
                    Trimite mesaj
                  </Button>
                </CardContent>
              </Card>
            )}

            {/* Booking Card */}
            <Card>
              <CardHeader>
                <CardTitle className="flex items-center justify-between">
                  <span>Rezervare</span>
                  <div>
                    <span className="text-2xl font-bold">{pricePerDay} RON</span>
                    <span className="text-sm text-muted-foreground">/zi</span>
                  </div>
                </CardTitle>
              </CardHeader>
              <CardContent className="space-y-4">
                <div>
                  <label className="text-sm font-medium mb-2 block">
                    <CalendarIcon className="h-4 w-4 inline mr-1" />
                    Selectează datele
                  </label>
                  <Calendar
                    mode="multiple"
                    selected={selectedDates}
                    onSelect={(dates) => setSelectedDates(dates || [])}
                    className="rounded-md border"
                  />
                </div>

                {selectedDates.length > 0 && (
                  <div className="space-y-2">
                    <Separator />
                    <div className="flex justify-between text-sm">
                      <span>{pricePerDay} RON × {selectedDates.length} zile</span>
                      <span>{calculateTotal()} RON</span>
                    </div>
                    {depositAmount > 0 && (
                      <div className="flex justify-between text-sm">
                        <span>Garanție</span>
                        <span>{depositAmount} RON</span>
                      </div>
                    )}
                    <Separator />
                    <div className="flex justify-between font-semibold">
                      <span>Total</span>
                      <span>{calculateTotal() + depositAmount} RON</span>
                    </div>
                    {depositAmount > 0 && (
                      <p className="text-xs text-muted-foreground">
                        * Garanția se returnează la finalul închirierii
                      </p>
                    )}
                  </div>
                )}

                <div className="space-y-2">
                  <Button 
                    className="w-full" 
                    onClick={handleRentRequest}
                    disabled={!gear.is_available}
                  >
                    {gear.is_available ? 'Solicită închirierea' : 'Indisponibil'}
                  </Button>
                  
                  <Button 
                    variant="outline"
                    className="w-full" 
                    onClick={handleAddToCart}
                    disabled={!gear.is_available}
                  >
                    <ShoppingBag className="h-4 w-4 mr-2" />
                    Adaugă în coș
                  </Button>
                </div>

                <p className="text-xs text-muted-foreground text-center">
                  Nu vei fi taxat încă. Proprietarul trebuie să confirme disponibilitatea.
                </p>
              </CardContent>
            </Card>

            {/* Safety Info */}
            <Card>
              <CardContent className="p-4">
                <div className="flex items-center space-x-2 mb-2">
                  <Shield className="h-5 w-5 text-green-600" />
                  <span className="font-medium">Siguranță GearUp</span>
                </div>
                <ul className="text-sm text-muted-foreground space-y-1">
                  <li>• Plăți securizate prin Stripe</li>
                  <li>• Verificarea identității</li>
                  <li>• Suport 24/7</li>
                  <li>• Politică de rambursare</li>
                </ul>
              </CardContent>
            </Card>
          </div>
        </div>
      </div>

      <Footer />

      <AuthModal
        isOpen={isAuthModalOpen}
        onClose={() => setIsAuthModalOpen(false)}
        mode={authMode}
        onSwitchMode={setAuthMode}
      />

      <BookingModal
        isOpen={isBookingModalOpen}
        onClose={() => setIsBookingModalOpen(false)}
        gear={gear}
        selectedDates={selectedDates}
        pricePerDay={pricePerDay}
        depositAmount={depositAmount}
      />
    </div>
  );
};<|MERGE_RESOLUTION|>--- conflicted
+++ resolved
@@ -8,11 +8,7 @@
 import { Avatar, AvatarFallback } from '@/components/ui/avatar';
 import { Calendar } from '@/components/ui/calendar';
 import { Separator } from '@/components/ui/separator';
-<<<<<<< HEAD
-import { Star, MapPin, Shield, MessageSquare, Calendar as CalendarIcon, ArrowLeft, Camera, ShoppingBag } from 'lucide-react';
-=======
 import { MapPin, Shield, MessageSquare, Calendar as CalendarIcon, ArrowLeft, Camera } from 'lucide-react';
->>>>>>> ac83bc25
 import { useAuth } from '@/contexts/AuthContext';
 import { AuthModal } from '@/components/AuthModal';
 import { useGear } from '@/hooks/useGear';
